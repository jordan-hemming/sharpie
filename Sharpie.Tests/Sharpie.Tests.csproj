--- conflicted
+++ resolved
@@ -25,21 +25,12 @@
     </PropertyGroup>
 
     <ItemGroup>
-<<<<<<< HEAD
-        <PackageReference Include="Microsoft.NET.Test.Sdk" Version="17.3.2" />
-        <PackageReference Include="Moq" Version="4.18.2" />
-        <PackageReference Include="MSTest.TestAdapter" Version="2.2.10" />
-        <PackageReference Include="MSTest.TestFramework" Version="2.2.10" />
-        <PackageReference Include="coverlet.collector" Version="3.2.0" />
-        <PackageReference Include="Shouldly" Version="4.1.0" />
-=======
         <PackageReference Include="Microsoft.NET.Test.Sdk" Version="17.4.0"/>
         <PackageReference Include="Moq" Version="4.18.2"/>
         <PackageReference Include="MSTest.TestAdapter" Version="2.2.10"/>
         <PackageReference Include="MSTest.TestFramework" Version="2.2.10"/>
         <PackageReference Include="coverlet.collector" Version="3.2.0"/>
         <PackageReference Include="Shouldly" Version="4.1.0"/>
->>>>>>> d4f04ce0
     </ItemGroup>
 
     <ItemGroup>
